--- conflicted
+++ resolved
@@ -55,17 +55,12 @@
 personal_access_token = ""
 
 [bitbucket]
-<<<<<<< HEAD
 # For Bitbucket personal/repository bearer token
 bearer_token = ""
 
 # For Bitbucket app
 app_key = ""
 base_url = ""
-=======
-# Bitbucket personal bearer token
-bearer_token = ""
 
 [litellm]
-LITELLM_TOKEN = "" # see https://docs.litellm.ai/docs/debugging/hosted_debugging for details and instructions on how to get a token
->>>>>>> fd63fe4c
+LITELLM_TOKEN = "" # see https://docs.litellm.ai/docs/debugging/hosted_debugging for details and instructions on how to get a token