--- conflicted
+++ resolved
@@ -75,37 +75,15 @@
 
 ## Overview
 `PR-Agent` offers extensive pull request functionalities across various git providers:
-<<<<<<< HEAD
-|       |                                             | GitHub | Gitlab | Bitbucket |
-|-------|---------------------------------------------|:------:|:------:|:---------:|
-| TOOLS | Review                                      |   :white_check_mark:    |   :white_check_mark:    |   :white_check_mark:       |
-|       | ⮑ Inline review                             |   :white_check_mark:    |   :white_check_mark:    |   :white_check_mark:
-|       | Ask                                         |   :white_check_mark:    |   :white_check_mark:    |   :white_check_mark:
-|       | Auto-Description                            |   :white_check_mark:    |  :white_check_mark:      |  :white_check_mark:
-|       | Improve Code                                |   :white_check_mark:    |   :white_check_mark:    |   :white_check_mark:
-|       | Reflect and Review                          |   :white_check_mark:    |                         |           |
-|       | Update CHANGELOG.md                         |   :white_check_mark:    |                         |   :white_check_mark:
-|       |                                             |        |        |           |
-| USAGE | CLI                                         |   :white_check_mark:    |   :white_check_mark:    |   :white_check_mark:       |
-|       | App / webhook                               |   :white_check_mark:    |   :white_check_mark:    |           |
-|       | Tagging bot                                 |   :white_check_mark:    |        |           |
-|       | Actions                                     |   :white_check_mark:    |        |           |
-|       |                                             |        |        |           |
-| CORE  | PR compression                              |   :white_check_mark:    |   :white_check_mark:    |   :white_check_mark:       |
-|       | Repo language prioritization                |   :white_check_mark:    |   :white_check_mark:    |   :white_check_mark:       |
-|       | Adaptive and token-aware<br />file patch fitting |   :white_check_mark:    |   :white_check_mark:    |   :white_check_mark:       |
-|       | Multiple models support |   :white_check_mark:    |   :white_check_mark:    |   :white_check_mark:       |
-|       | Incremental PR Review |   :white_check_mark:    |      |         |
-=======
 |       |                                             | GitHub | Gitlab | Bitbucket | CodeCommit |
 |-------|---------------------------------------------|:------:|:------:|:---------:|:----------:|
 | TOOLS | Review                                      |   :white_check_mark:    |   :white_check_mark:    |   :white_check_mark:       |   :white_check_mark:    |
-|       | ⮑ Inline review                             |   :white_check_mark:    |   :white_check_mark:    |           |          |
+|       | ⮑ Inline review                             |   :white_check_mark:    |   :white_check_mark:    |   :white_check_mark:          |
 |       | Ask                                         |   :white_check_mark:    |   :white_check_mark:    |   :white_check_mark:          |
-|       | Auto-Description                            |   :white_check_mark:    |   :white_check_mark:    |           |          |
-|       | Improve Code                                |   :white_check_mark:    |   :white_check_mark:    |           |          |
+|       | Auto-Description                            |   :white_check_mark:    |   :white_check_mark:    |   :white_check_mark:        |
+|       | Improve Code                                |   :white_check_mark:    |   :white_check_mark:    |   :white_check_mark:          |
 |       | Reflect and Review                          |   :white_check_mark:    |                         |           |          |
-|       | Update CHANGELOG.md                         |   :white_check_mark:    |                         |           |          |
+|       | Update CHANGELOG.md                         |   :white_check_mark:    |                         |   :white_check_mark:          |
 |       |                                             |        |        |      |      |
 | USAGE | CLI                                         |   :white_check_mark:    |   :white_check_mark:    |   :white_check_mark:       |   :white_check_mark:    |
 |       | App / webhook                               |   :white_check_mark:    |   :white_check_mark:    |           |          |
@@ -117,7 +95,6 @@
 |       | Adaptive and token-aware<br />file patch fitting |   :white_check_mark:    |   :white_check_mark:    |   :white_check_mark:       |          |
 |       | Multiple models support |   :white_check_mark:    |   :white_check_mark:    |   :white_check_mark:       |          |
 |       | Incremental PR Review |   :white_check_mark:    |      |      |      |
->>>>>>> fd39c64b
 
 Examples for invoking the different tools via the CLI:
 - **Review**:       python cli.py --pr_url=<pr_url>  review
